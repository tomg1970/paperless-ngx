--- conflicted
+++ resolved
@@ -108,20 +108,12 @@
     `paperless_tesseract.parsers` for inspiration.
     """
 
-<<<<<<< HEAD
     def __init__(self, path, logging_group, progress_callback):
-        self.document_path = path
-        self.tempdir = tempfile.mkdtemp(prefix="paperless-", dir=settings.SCRATCH_DIR)
-        self.logger = logging.getLogger(__name__)
-        self.logging_group = logging_group
-        self.progress_callback = progress_callback
-=======
-    def __init__(self, path, logging_group):
         super().__init__()
         self.logging_group = logging_group
         self.document_path = path
         self.tempdir = tempfile.mkdtemp(prefix="paperless-", dir=settings.SCRATCH_DIR)
->>>>>>> 1655d85a
+        self.progress_callback = progress_callback
 
     def get_thumbnail(self):
         """
