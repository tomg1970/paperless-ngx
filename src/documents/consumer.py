import datetime
import hashlib
import os
import shutil
import tempfile
import uuid
from pathlib import Path
from subprocess import CompletedProcess
from subprocess import run
from typing import Optional
from typing import Type

import magic
from asgiref.sync import async_to_sync
from channels.layers import get_channel_layer
from django.conf import settings
from django.db import transaction
from django.db.models import Q
from django.utils import timezone
from filelock import FileLock
from rest_framework.reverse import reverse

from .classifier import load_classifier
from .file_handling import create_source_path_directory
from .file_handling import generate_unique_filename
from .loggers import LoggingMixin
from .models import Correspondent
from .models import Document
from .models import DocumentType
from .models import FileInfo
from .models import Tag
from .parsers import DocumentParser
from .parsers import get_parser_class_for_mime_type
from .parsers import parse_date
from .parsers import ParseError
from .signals import document_consumption_finished
from .signals import document_consumption_started


class ConsumerError(Exception):
    pass


MESSAGE_DOCUMENT_ALREADY_EXISTS = "document_already_exists"
MESSAGE_ASN_ALREADY_EXISTS = "asn_already_exists"
MESSAGE_ASN_RANGE = "asn_value_out_of_range"
MESSAGE_FILE_NOT_FOUND = "file_not_found"
MESSAGE_PRE_CONSUME_SCRIPT_NOT_FOUND = "pre_consume_script_not_found"
MESSAGE_PRE_CONSUME_SCRIPT_ERROR = "pre_consume_script_error"
MESSAGE_POST_CONSUME_SCRIPT_NOT_FOUND = "post_consume_script_not_found"
MESSAGE_POST_CONSUME_SCRIPT_ERROR = "post_consume_script_error"
MESSAGE_NEW_FILE = "new_file"
MESSAGE_UNSUPPORTED_TYPE = "unsupported_type"
MESSAGE_PARSING_DOCUMENT = "parsing_document"
MESSAGE_GENERATING_THUMBNAIL = "generating_thumbnail"
MESSAGE_PARSE_DATE = "parse_date"
MESSAGE_SAVE_DOCUMENT = "save_document"
MESSAGE_FINISHED = "finished"


class Consumer(LoggingMixin):

    logging_name = "paperless.consumer"

    def _send_progress(
        self,
        current_progress,
        max_progress,
        status,
        message=None,
        document_id=None,
    ):
        payload = {
            "filename": os.path.basename(self.filename) if self.filename else None,
            "task_id": self.task_id,
            "current_progress": current_progress,
            "max_progress": max_progress,
            "status": status,
            "message": message,
            "document_id": document_id,
        }
        async_to_sync(self.channel_layer.group_send)(
            "status_updates",
            {"type": "status_update", "data": payload},
        )

    def _fail(
        self,
        message,
        log_message=None,
        exc_info=None,
        exception: Optional[Exception] = None,
    ):
        self._send_progress(100, 100, "FAILED", message)
        self.log("error", log_message or message, exc_info=exc_info)
        raise ConsumerError(f"{self.filename}: {log_message or message}") from exception

    def __init__(self):
        super().__init__()
        self.path: Optional[Path] = None
        self.original_path: Optional[Path] = None
        self.filename = None
        self.override_title = None
        self.override_date = None
        self.override_correspondent_id = None
        self.override_tag_ids = None
        self.override_document_type_id = None
        self.override_asn = None
        self.task_id = None

        self.channel_layer = get_channel_layer()

    def pre_check_file_exists(self):
        if not os.path.isfile(self.path):
            self._fail(
                MESSAGE_FILE_NOT_FOUND,
                f"Cannot consume {self.path}: File not found.",
            )

    def pre_check_duplicate(self):
        with open(self.path, "rb") as f:
            checksum = hashlib.md5(f.read()).hexdigest()
        existing_doc = Document.objects.filter(
            Q(checksum=checksum) | Q(archive_checksum=checksum),
        )
        if existing_doc.exists():
            if settings.CONSUMER_DELETE_DUPLICATES:
                os.unlink(self.path)
            self._fail(
                MESSAGE_DOCUMENT_ALREADY_EXISTS,
                f"Not consuming {self.filename}: It is a duplicate of"
                f" {existing_doc.get().title} (#{existing_doc.get().pk})",
            )

    def pre_check_directories(self):
        os.makedirs(settings.SCRATCH_DIR, exist_ok=True)
        os.makedirs(settings.THUMBNAIL_DIR, exist_ok=True)
        os.makedirs(settings.ORIGINALS_DIR, exist_ok=True)
        os.makedirs(settings.ARCHIVE_DIR, exist_ok=True)

    def pre_check_asn_value(self):
        """
        Check that if override_asn is given, it is unique and within a valid range
        """
        if not self.override_asn:
            # check not necessary in case no ASN gets set
            return
        # Validate the range is above zero and less than uint32_t max
        # otherwise, Whoosh can't handle it in the index
        if (
            self.override_asn < Document.ARCHIVE_SERIAL_NUMBER_MIN
            or self.override_asn > Document.ARCHIVE_SERIAL_NUMBER_MAX
        ):
            self._fail(
                MESSAGE_ASN_RANGE,
                f"Not consuming {self.filename}: "
                f"Given ASN {self.override_asn} is out of range "
                f"[{Document.ARCHIVE_SERIAL_NUMBER_MIN:,}, "
                f"{Document.ARCHIVE_SERIAL_NUMBER_MAX:,}]",
            )
        if Document.objects.filter(archive_serial_number=self.override_asn).exists():
            self._fail(
                MESSAGE_ASN_ALREADY_EXISTS,
                f"Not consuming {self.filename}: Given ASN already exists!",
            )

    def run_pre_consume_script(self):
        if not settings.PRE_CONSUME_SCRIPT:
            return

        if not os.path.isfile(settings.PRE_CONSUME_SCRIPT):
            self._fail(
                MESSAGE_PRE_CONSUME_SCRIPT_NOT_FOUND,
                f"Configured pre-consume script "
                f"{settings.PRE_CONSUME_SCRIPT} does not exist.",
            )

        self.log("info", f"Executing pre-consume script {settings.PRE_CONSUME_SCRIPT}")

        working_file_path = str(self.path)
        original_file_path = str(self.original_path)

        script_env = os.environ.copy()
        script_env["DOCUMENT_SOURCE_PATH"] = original_file_path
        script_env["DOCUMENT_WORKING_PATH"] = working_file_path

        try:
            completed_proc = run(
                args=[
                    settings.PRE_CONSUME_SCRIPT,
                    original_file_path,
                ],
                env=script_env,
                capture_output=True,
            )

            self._log_script_outputs(completed_proc)

            # Raises exception on non-zero output
            completed_proc.check_returncode()

        except Exception as e:
            self._fail(
                MESSAGE_PRE_CONSUME_SCRIPT_ERROR,
                f"Error while executing pre-consume script: {e}",
                exc_info=True,
                exception=e,
            )

    def run_post_consume_script(self, document: Document):
        if not settings.POST_CONSUME_SCRIPT:
            return

        if not os.path.isfile(settings.POST_CONSUME_SCRIPT):
            self._fail(
                MESSAGE_POST_CONSUME_SCRIPT_NOT_FOUND,
                f"Configured post-consume script "
                f"{settings.POST_CONSUME_SCRIPT} does not exist.",
            )

        self.log(
            "info",
            f"Executing post-consume script {settings.POST_CONSUME_SCRIPT}",
        )

        script_env = os.environ.copy()

        script_env["DOCUMENT_ID"] = str(document.pk)
        script_env["DOCUMENT_CREATED"] = str(document.created)
        script_env["DOCUMENT_MODIFIED"] = str(document.modified)
        script_env["DOCUMENT_ADDED"] = str(document.added)
        script_env["DOCUMENT_FILE_NAME"] = document.get_public_filename()
        script_env["DOCUMENT_SOURCE_PATH"] = os.path.normpath(document.source_path)
        script_env["DOCUMENT_ARCHIVE_PATH"] = os.path.normpath(
            str(document.archive_path),
        )
        script_env["DOCUMENT_THUMBNAIL_PATH"] = os.path.normpath(
            document.thumbnail_path,
        )
        script_env["DOCUMENT_DOWNLOAD_URL"] = reverse(
            "document-download",
            kwargs={"pk": document.pk},
        )
        script_env["DOCUMENT_THUMBNAIL_URL"] = reverse(
            "document-thumb",
            kwargs={"pk": document.pk},
        )
        script_env["DOCUMENT_CORRESPONDENT"] = str(document.correspondent)
        script_env["DOCUMENT_TAGS"] = str(
            ",".join(document.tags.all().values_list("name", flat=True)),
        )
        script_env["DOCUMENT_ORIGINAL_FILENAME"] = str(document.original_filename)

        try:
            completed_proc = run(
                args=[
                    settings.POST_CONSUME_SCRIPT,
                    str(document.pk),
                    document.get_public_filename(),
                    os.path.normpath(document.source_path),
                    os.path.normpath(document.thumbnail_path),
                    reverse("document-download", kwargs={"pk": document.pk}),
                    reverse("document-thumb", kwargs={"pk": document.pk}),
                    str(document.correspondent),
                    str(",".join(document.tags.all().values_list("name", flat=True))),
                ],
                env=script_env,
                capture_output=True,
            )

            self._log_script_outputs(completed_proc)

            # Raises exception on non-zero output
            completed_proc.check_returncode()

        except Exception as e:
            self._fail(
                MESSAGE_POST_CONSUME_SCRIPT_ERROR,
                f"Error while executing post-consume script: {e}",
                exc_info=True,
                exception=e,
            )

<<<<<<< HEAD
    def try_consume_file(self,
                         path,
                         override_filename=None,
                         override_title=None,
                         override_date=None,
                         override_correspondent_id=None,
                         override_document_type_id=None,
                         override_tag_ids=None,
                         task_id=None):
=======
    def try_consume_file(
        self,
        path,
        override_filename=None,
        override_title=None,
        override_correspondent_id=None,
        override_document_type_id=None,
        override_tag_ids=None,
        task_id=None,
        override_created=None,
        override_asn=None,
    ) -> Document:
>>>>>>> edfd3bbe
        """
        Return the document object if it was successfully created.
        """

        self.path = Path(path).resolve()
        self.filename = override_filename or self.path.name
        self.override_title = override_title
        self.override_date = override_date
        self.override_correspondent_id = override_correspondent_id
        self.override_document_type_id = override_document_type_id
        self.override_tag_ids = override_tag_ids
        self.task_id = task_id or str(uuid.uuid4())
        self.override_created = override_created
        self.override_asn = override_asn

        self._send_progress(0, 100, "STARTING", MESSAGE_NEW_FILE)

        # this is for grouping logging entries for this particular file
        # together.

        self.renew_logging_group()

        # Make sure that preconditions for consuming the file are met.

        self.pre_check_file_exists()
        self.pre_check_directories()
        self.pre_check_duplicate()
        self.pre_check_asn_value()

        self.log("info", f"Consuming {self.filename}")

        # For the actual work, copy the file into a tempdir
        self.original_path = self.path
        tempdir = tempfile.TemporaryDirectory(
            prefix="paperless-ngx",
            dir=settings.SCRATCH_DIR,
        )
        self.path = Path(tempdir.name) / Path(self.filename)
        shutil.copy(self.original_path, self.path)

        # Determine the parser class.

        mime_type = magic.from_file(self.path, mime=True)

        self.log("debug", f"Detected mime type: {mime_type}")

        # Based on the mime type, get the parser for that type
        parser_class: Optional[Type[DocumentParser]] = get_parser_class_for_mime_type(
            mime_type,
        )
        if not parser_class:
            tempdir.cleanup()
            self._fail(MESSAGE_UNSUPPORTED_TYPE, f"Unsupported mime type {mime_type}")

        # Notify all listeners that we're going to do some work.

        document_consumption_started.send(
            sender=self.__class__,
            filename=self.path,
            logging_group=self.logging_group,
        )

        self.run_pre_consume_script()

        def progress_callback(current_progress, max_progress):
            # recalculate progress to be within 20 and 80
            p = int((current_progress / max_progress) * 50 + 20)
            self._send_progress(p, 100, "WORKING")

        # This doesn't parse the document yet, but gives us a parser.

        document_parser: DocumentParser = parser_class(
            self.logging_group,
            progress_callback,
        )

        self.log("debug", f"Parser: {type(document_parser).__name__}")

        # However, this already created working directories which we have to
        # clean up.

        # Parse the document. This may take some time.

        text = None
        date = None
        thumbnail = None
        archive_path = None

        try:
            self._send_progress(20, 100, "WORKING", MESSAGE_PARSING_DOCUMENT)
            self.log("debug", f"Parsing {self.filename}...")
            document_parser.parse(self.path, mime_type, self.filename)

            self.log("debug", f"Generating thumbnail for {self.filename}...")
            self._send_progress(70, 100, "WORKING", MESSAGE_GENERATING_THUMBNAIL)
            thumbnail = document_parser.get_thumbnail(
                self.path,
                mime_type,
                self.filename,
            )

            text = document_parser.get_text()
            date = document_parser.get_date()
            if date is None:
                self._send_progress(90, 100, "WORKING", MESSAGE_PARSE_DATE)
                date = parse_date(self.filename, text)
            archive_path = document_parser.get_archive_path()

        except ParseError as e:
            document_parser.cleanup()
            tempdir.cleanup()
            self._fail(
                str(e),
                f"Error while consuming document {self.filename}: {e}",
                exc_info=True,
                exception=e,
            )

        # Prepare the document classifier.

        # TODO: I don't really like to do this here, but this way we avoid
        #   reloading the classifier multiple times, since there are multiple
        #   post-consume hooks that all require the classifier.

        classifier = load_classifier()

        self._send_progress(95, 100, "WORKING", MESSAGE_SAVE_DOCUMENT)
        # now that everything is done, we can start to store the document
        # in the system. This will be a transaction and reasonably fast.
        try:
            with transaction.atomic():

                # store the document.
                document = self._store(text=text, date=date, mime_type=mime_type)

                # If we get here, it was successful. Proceed with post-consume
                # hooks. If they fail, nothing will get changed.

                document_consumption_finished.send(
                    sender=self.__class__,
                    document=document,
                    logging_group=self.logging_group,
                    classifier=classifier,
                )

                # After everything is in the database, copy the files into
                # place. If this fails, we'll also rollback the transaction.
                with FileLock(settings.MEDIA_LOCK):
                    document.filename = generate_unique_filename(document)
                    create_source_path_directory(document.source_path)

                    self._write(document.storage_type, self.path, document.source_path)

                    self._write(
                        document.storage_type,
                        thumbnail,
                        document.thumbnail_path,
                    )

                    if archive_path and os.path.isfile(archive_path):
                        document.archive_filename = generate_unique_filename(
                            document,
                            archive_filename=True,
                        )
                        create_source_path_directory(document.archive_path)
                        self._write(
                            document.storage_type,
                            archive_path,
                            document.archive_path,
                        )

                        with open(archive_path, "rb") as f:
                            document.archive_checksum = hashlib.md5(
                                f.read(),
                            ).hexdigest()

                # Don't save with the lock active. Saving will cause the file
                # renaming logic to acquire the lock as well.
                # This triggers things like file renaming
                document.save()

                # Delete the file only if it was successfully consumed
                self.log("debug", f"Deleting file {self.path}")
                os.unlink(self.path)
                self.original_path.unlink()

                # https://github.com/jonaswinkler/paperless-ng/discussions/1037
                shadow_file = os.path.join(
                    os.path.dirname(self.original_path),
                    "._" + os.path.basename(self.original_path),
                )

                if os.path.isfile(shadow_file):
                    self.log("debug", f"Deleting file {shadow_file}")
                    os.unlink(shadow_file)

        except Exception as e:
            self._fail(
                str(e),
                f"The following error occurred while consuming "
                f"{self.filename}: {e}",
                exc_info=True,
                exception=e,
            )
        finally:
            document_parser.cleanup()
            tempdir.cleanup()

        self.run_post_consume_script(document)

        self.log("info", f"Document {document} consumption finished")

        self._send_progress(100, 100, "SUCCESS", MESSAGE_FINISHED, document.id)

        # Return the most up to date fields
        document.refresh_from_db()

        return document

    def _store(
        self,
        text: str,
        date: Optional[datetime.datetime],
        mime_type: str,
    ) -> Document:

        # If someone gave us the original filename, use it instead of doc.

        file_info = FileInfo.from_filename(self.filename)

        self.log("debug", "Saving record to database")

        if self.override_created is not None:
            create_date = self.override_created
            self.log(
                "debug",
                f"Creation date from post_documents parameter: {create_date}",
            )
        elif file_info.created is not None:
            create_date = file_info.created
            self.log("debug", f"Creation date from FileInfo: {create_date}")
        elif date is not None:
            create_date = date
            self.log("debug", f"Creation date from parse_date: {create_date}")
        else:
            stats = os.stat(self.path)
            create_date = timezone.make_aware(
                datetime.datetime.fromtimestamp(stats.st_mtime),
            )
            self.log("debug", f"Creation date from st_mtime: {create_date}")

        storage_type = Document.STORAGE_TYPE_UNENCRYPTED

        with open(self.path, "rb") as f:
            document = Document.objects.create(
                title=(self.override_title or file_info.title)[:127],
                content=text,
                mime_type=mime_type,
                checksum=hashlib.md5(f.read()).hexdigest(),
                created=create_date,
                modified=create_date,
                storage_type=storage_type,
                original_filename=self.filename,
            )

        self.apply_overrides(document)

        document.save()

        return document

    def apply_overrides(self, document):
        if self.override_correspondent_id:
            document.correspondent = Correspondent.objects.get(
                pk=self.override_correspondent_id,
            )

        if self.override_document_type_id:
            document.document_type = DocumentType.objects.get(
                pk=self.override_document_type_id,
            )

        if self.override_tag_ids:
            for tag_id in self.override_tag_ids:
                document.tags.add(Tag.objects.get(pk=tag_id))

<<<<<<< HEAD
        if self.override_date:
            document.created = self.override_date
=======
        if self.override_asn:
            document.archive_serial_number = self.override_asn
>>>>>>> edfd3bbe

    def _write(self, storage_type, source, target):
        with open(source, "rb") as read_file:
            with open(target, "wb") as write_file:
                write_file.write(read_file.read())

    def _log_script_outputs(self, completed_process: CompletedProcess):
        """
        Decodes a process stdout and stderr streams and logs them to the main log
        """
        # Log what the script exited as
        self.log(
            "info",
            f"{completed_process.args[0]} exited {completed_process.returncode}",
        )

        # Decode the output (if any)
        if len(completed_process.stdout):
            stdout_str = (
                completed_process.stdout.decode("utf8", errors="ignore")
                .strip()
                .split(
                    "\n",
                )
            )
            self.log("info", "Script stdout:")
            for line in stdout_str:
                self.log("info", line)

        if len(completed_process.stderr):
            stderr_str = (
                completed_process.stderr.decode("utf8", errors="ignore")
                .strip()
                .split(
                    "\n",
                )
            )

            self.log("warning", "Script stderr:")
            for line in stderr_str:
                self.log("warning", line)<|MERGE_RESOLUTION|>--- conflicted
+++ resolved
@@ -281,22 +281,12 @@
                 exception=e,
             )
 
-<<<<<<< HEAD
-    def try_consume_file(self,
-                         path,
-                         override_filename=None,
-                         override_title=None,
-                         override_date=None,
-                         override_correspondent_id=None,
-                         override_document_type_id=None,
-                         override_tag_ids=None,
-                         task_id=None):
-=======
     def try_consume_file(
         self,
         path,
         override_filename=None,
         override_title=None,
+        override_date=None,
         override_correspondent_id=None,
         override_document_type_id=None,
         override_tag_ids=None,
@@ -304,7 +294,6 @@
         override_created=None,
         override_asn=None,
     ) -> Document:
->>>>>>> edfd3bbe
         """
         Return the document object if it was successfully created.
         """
@@ -591,13 +580,11 @@
             for tag_id in self.override_tag_ids:
                 document.tags.add(Tag.objects.get(pk=tag_id))
 
-<<<<<<< HEAD
+        if self.override_asn:
+            document.archive_serial_number = self.override_asn
+
         if self.override_date:
             document.created = self.override_date
-=======
-        if self.override_asn:
-            document.archive_serial_number = self.override_asn
->>>>>>> edfd3bbe
 
     def _write(self, storage_type, source, target):
         with open(source, "rb") as read_file:
