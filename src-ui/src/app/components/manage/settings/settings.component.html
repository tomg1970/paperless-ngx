<app-page-header title="Settings" i18n-title>
  <button class="btn btn-sm btn-outline-primary" (click)="tourService.start()"><ng-container i18n>Start tour</ng-container></button>
  <a *ifPermissions="{ action: PermissionAction.View, type: PermissionType.Admin }" class="btn btn-sm btn-primary ms-3" href="admin/" target="_blank">
      <ng-container i18n>Open Django Admin</ng-container>
      <svg class="sidebaricon ms-1" fill="currentColor">
        <use xlink:href="assets/bootstrap-icons.svg#arrow-up-right"/>
      </svg>
  </a>
</app-page-header>

<form [formGroup]="settingsForm" (ngSubmit)="saveSettings()">

  <ul ngbNav #nav="ngbNav" (navChange)="onNavChange($event)" [(activeId)]="activeNavID" class="nav-tabs">
    <li [ngbNavItem]="SettingsNavIDs.General">
      <a ngbNavLink i18n>General</a>
      <ng-template ngbNavContent>

        <h4 i18n>Appearance</h4>

        <div class="row mb-3">
          <div class="col-md-3 col-form-label">
            <span i18n>Display language</span>
          </div>
          <div class="col">

            <select class="form-select" formControlName="displayLanguage">
              <option *ngFor="let lang of displayLanguageOptions" [ngValue]="lang.code">{{lang.name}}<span *ngIf="lang.code && currentLocale !== 'en-US'"> - {{lang.englishName}}</span></option>
            </select>

            <small *ngIf="displayLanguageIsDirty" class="form-text text-primary" i18n>You need to reload the page after applying a new language.</small>

          </div>
        </div>

        <div class="row mb-3">
          <div class="col-md-3 col-form-label">
            <span i18n>Date display</span>
          </div>
          <div class="col">

            <select class="form-select" formControlName="dateLocale">
              <option *ngFor="let lang of dateLocaleOptions" [ngValue]="lang.code">{{lang.name}}<span *ngIf="lang.code"> - {{today | customDate:'shortDate':null:lang.code}}</span></option>
            </select>

          </div>
        </div>

        <div class="row mb-3">
          <div class="col-md-3 col-form-label">
            <span i18n>Date format</span>
          </div>
          <div class="col">

            <div class="form-check">
              <input type="radio" id="dateFormatShort" name="dateFormat" class="form-check-input" formControlName="dateFormat" value="shortDate">
              <label class="form-check-label" for="dateFormatShort" i18n>Short: {{today | customDate:'shortDate':null:computedDateLocale}}</label>
            </div>
            <div class="form-check">
              <input type="radio" id="dateFormatMedium" name="dateFormat" class="form-check-input" formControlName="dateFormat" value="mediumDate">
              <label class="form-check-label" for="dateFormatMedium" i18n>Medium: {{today | customDate:'mediumDate':null:computedDateLocale}}</label>
            </div>
            <div class="form-check">
              <input type="radio" id="dateFormatLong" name="dateFormat" class="form-check-input" formControlName="dateFormat" value="longDate">
              <label class="form-check-label" for="dateFormatLong" i18n>Long: {{today | customDate:'longDate':null:computedDateLocale}}</label>
            </div>

          </div>
        </div>

        <div class="row mb-3">
          <div class="col-md-3 col-form-label">
            <span i18n>Items per page</span>
          </div>
          <div class="col">

            <select class="form-select" formControlName="documentListItemPerPage">
              <option [ngValue]="10">10</option>
              <option [ngValue]="25">25</option>
              <option [ngValue]="50">50</option>
              <option [ngValue]="100">100</option>
            </select>

          </div>
        </div>

        <div class="row mb-3">
          <div class="col-md-3 col-form-label">
            <span i18n>Document editor</span>
          </div>
          <div class="col">

            <app-input-check i18n-title title="Use PDF viewer provided by the browser" i18n-hint hint="This is usually faster for displaying large PDF documents, but it might not work on some browsers." formControlName="useNativePdfViewer"></app-input-check>

          </div>
        </div>

        <div class="row mb-3">
          <div class="col-md-3 col-form-label">
            <span i18n>Sidebar</span>
          </div>
          <div class="col">

            <app-input-check i18n-title title="Use 'slim' sidebar (icons only)" formControlName="slimSidebarEnabled"></app-input-check>

          </div>
        </div>

        <div class="row mb-3">
          <div class="col-md-3 col-form-label">
            <span i18n>Dark mode</span>
          </div>
          <div class="col">
            <app-input-check i18n-title title="Use system settings" formControlName="darkModeUseSystem"></app-input-check>
            <app-input-check [hidden]="settingsForm.value.darkModeUseSystem" i18n-title title="Enable dark mode" formControlName="darkModeEnabled"></app-input-check>
            <app-input-check i18n-title title="Invert thumbnails in dark mode" formControlName="darkModeInvertThumbs"></app-input-check>
          </div>
        </div>

        <div class="row mb-3">
          <div class="col-md-3 col-form-label">
            <span i18n>Theme Color</span>
          </div>
          <div class="col col-md-3">
            <app-input-color i18n-title formControlName="themeColor" [error]="error?.color"></app-input-color>
          </div>
          <div class="col-2">
            <button class="btn btn-link btn-sm pt-2 ps-0" [disabled]="!this.settingsForm.get('themeColor').value" (click)="clearThemeColor()">
              <svg width="1em" height="1em" viewBox="0 0 16 16" class="bi bi-x me-1" fill="currentColor" xmlns="http://www.w3.org/2000/svg">
                <path fill-rule="evenodd" d="M4.646 4.646a.5.5 0 0 1 .708 0L8 7.293l2.646-2.647a.5.5 0 0 1 .708.708L8.707 8l2.647 2.646a.5.5 0 0 1-.708.708L8 8.707l-2.646 2.647a.5.5 0 0 1-.708-.708L7.293 8 4.646 5.354a.5.5 0 0 1 0-.708z"/>
              </svg><ng-container i18n>Reset</ng-container>
            </button>
          </div>
        </div>

        <h4 class="mt-4" id="update-checking" i18n>Update checking</h4>

        <div class="row mb-3">
          <div class="offset-md-3 col">
            <p i18n>
              Update checking works by pinging the the public <a href="https://api.github.com/repos/paperless-ngx/paperless-ngx/releases/latest" target="_blank" rel="noopener noreferrer">Github API</a> for the latest release to determine whether a new version is available.<br/>
              Actual updating of the app must still be performed manually.
            </p>
            <p i18n>
              <em>No tracking data is collected by the app in any way.</em>
            </p>
            <app-input-check i18n-title title="Enable update checking" formControlName="updateCheckingEnabled" i18n-hint hint="Note that for users of thirdy-party containers e.g. linuxserver.io this notification may be 'ahead' of the current third-party release."></app-input-check>
          </div>
        </div>

        <h4 class="mt-4" i18n>Bulk editing</h4>

        <div class="row mb-3">
          <div class="offset-md-3 col">
            <app-input-check i18n-title title="Show confirmation dialogs" formControlName="bulkEditConfirmationDialogs" i18n-hint hint="Deleting documents will always ask for confirmation."></app-input-check>
            <app-input-check i18n-title title="Apply on close" formControlName="bulkEditApplyOnClose"></app-input-check>
          </div>
        </div>

        <h4 class="mt-4" i18n>Comments</h4>

        <div class="row mb-3">
          <div class="offset-md-3 col">
            <app-input-check i18n-title title="Enable comments" formControlName="commentsEnabled"></app-input-check>
          </div>
        </div>

      </ng-template>
    </li>

    <li [ngbNavItem]="SettingsNavIDs.Notifications">
      <a ngbNavLink i18n>Notifications</a>
      <ng-template ngbNavContent>

        <h4 i18n>Document processing</h4>

        <div class="row mb-3">
          <div class="offset-md-3 col">
            <app-input-check i18n-title title="Show notifications when new documents are detected" formControlName="notificationsConsumerNewDocument"></app-input-check>
            <app-input-check i18n-title title="Show notifications when document processing completes successfully" formControlName="notificationsConsumerSuccess"></app-input-check>
            <app-input-check i18n-title title="Show notifications when document processing fails" formControlName="notificationsConsumerFailed"></app-input-check>
            <app-input-check i18n-title title="Suppress notifications on dashboard" formControlName="notificationsConsumerSuppressOnDashboard" i18n-hint hint="This will suppress all messages about document processing status on the dashboard."></app-input-check>
          </div>
        </div>

      </ng-template>
    </li>

    <li [ngbNavItem]="SettingsNavIDs.SavedViews" (mouseover)="maybeInitializeTab(SettingsNavIDs.SavedViews)" (focusin)="maybeInitializeTab(SettingsNavIDs.SavedViews)">
      <a ngbNavLink i18n>Saved views</a>
      <ng-template ngbNavContent>

        <div formGroupName="savedViews">

            <div *ngFor="let view of savedViews" [formGroupName]="view.id" class="row">
              <div class="mb-3 col">
                <label class="form-label" for="name_{{view.id}}" i18n>Name</label>
                <input type="text" class="form-control" formControlName="name" id="name_{{view.id}}">
              </div>

              <div class="mb-2 col">
                <label class="form-label" for="show_on_dashboard_{{view.id}}" i18n>Appears on</label>
                <div class="form-check form-switch">
                  <input type="checkbox" class="form-check-input" id="show_on_dashboard_{{view.id}}" formControlName="show_on_dashboard">
                  <label class="form-check-label" for="show_on_dashboard_{{view.id}}" i18n>Show on dashboard</label>
                </div>
                <div class="form-check form-switch">
                  <input type="checkbox" class="form-check-input" id="show_in_sidebar_{{view.id}}" formControlName="show_in_sidebar">
                  <label class="form-check-label" for="show_in_sidebar_{{view.id}}" i18n>Show in sidebar</label>
                </div>
              </div>

              <div class="mb-2 col-auto">
                <label class="form-label" for="name_{{view.id}}" i18n>Actions</label>
                <button type="button" class="btn btn-sm btn-outline-danger form-control" (click)="deleteSavedView(view)" *ifPermissions="{ action: PermissionAction.Delete, type: PermissionType.SavedView }" i18n>Delete</button>
              </div>
            </div>

            <div *ngIf="savedViews && savedViews.length === 0" i18n>No saved views defined.</div>

            <div *ngIf="!savedViews">
              <div class="spinner-border spinner-border-sm fw-normal ms-2 me-auto" role="status"></div>
              <div class="visually-hidden" i18n>Loading...</div>
            </div>

        </div>

      </ng-template>
    </li>

    <li *ifPermissions="{ action: PermissionAction.View, type: PermissionType.MailRule }" [ngbNavItem]="SettingsNavIDs.Mail" (mouseover)="maybeInitializeTab(SettingsNavIDs.Mail)" (focusin)="maybeInitializeTab(SettingsNavIDs.Mail)">
      <a ngbNavLink i18n>Mail</a>
      <ng-template ngbNavContent>

        <ng-container *ngIf="mailAccounts && mailRules">
          <ng-container *ifPermissions="{ action: PermissionAction.View, type: PermissionType.MailAccount }">
            <h4>
              <ng-container i18n>Mail accounts</ng-container>
              <button type="button" class="btn btn-sm btn-primary ms-4" (click)="editMailAccount()">
                <svg class="sidebaricon me-1" fill="currentColor">
                  <use xlink:href="assets/bootstrap-icons.svg#plus-circle" />
                </svg>
                <ng-container i18n>Add Account</ng-container>
              </button>
            </h4>
            <ul class="list-group" formGroupName="mailAccounts">

                <li class="list-group-item">
                  <div class="row">
                    <div class="col" i18n>Name</div>
                    <div class="col" i18n>Server</div>
                    <div class="col" i18n>Actions</div>
                  </div>
                </li>

                <li *ngFor="let account of mailAccounts" class="list-group-item" [formGroupName]="account.id">
                  <div class="row">
                    <div class="col d-flex align-items-center"><button class="btn btn-link p-0" type="button" (click)="editMailAccount(account)">{{account.name}}</button></div>
                    <div class="col d-flex align-items-center">{{account.imap_server}}</div>
                    <div class="col">
                      <div class="btn-group">
                        <button *ifPermissions="{ action: PermissionAction.Change, type: PermissionType.MailAccount }" class="btn btn-sm btn-primary" type="button" (click)="editMailAccount(account)" i18n>Edit</button>
                        <button *ifPermissions="{ action: PermissionAction.Change, type: PermissionType.MailAccount }" class="btn btn-sm btn-outline-danger" type="button" (click)="deleteMailAccount(account)" i18n>Delete</button>
                      </div>
                    </div>
                  </div>
<<<<<<< HEAD
                </li>

                <div *ngIf="mailAccounts.length == 0" i18n>No mail accounts defined.</div>
            </ul>
          </ng-container>

          <ng-container *ifPermissions="{ action: PermissionAction.View, type: PermissionType.MailRule }">
            <h4 class="mt-4">
              <ng-container i18n>Mail rules</ng-container>
              <button type="button" class="btn btn-sm btn-primary ms-4" (click)="editMailRule()">
                <svg class="sidebaricon me-1" fill="currentColor">
                  <use xlink:href="assets/bootstrap-icons.svg#plus-circle" />
                </svg>
                <ng-container i18n>Add Rule</ng-container>
              </button>
            </h4>
            <ul class="list-group" formGroupName="mailRules">

                <li class="list-group-item">
                  <div class="row">
                    <div class="col" i18n>Name</div>
                    <div class="col" i18n>Account</div>
                    <div class="col" i18n>Actions</div>
                  </div>
                </li>

                <li *ngFor="let rule of mailRules" class="list-group-item" [formGroupName]="rule.id">
                  <div class="row">
                    <div class="col d-flex align-items-center"><button class="btn btn-link p-0" type="button" (click)="editMailRule(rule)">{{rule.name}}</button></div>
                    <div class="col d-flex align-items-center">{{(mailAccountService.getCached(rule.account) | async)?.name}}</div>
                    <div class="col">
                      <div class="btn-group">
                        <button *ifPermissions="{ action: PermissionAction.Change, type: PermissionType.MailRule }" class="btn btn-sm btn-primary" type="button" (click)="editMailRule(rule)" i18n>Edit</button>
                        <button *ifPermissions="{ action: PermissionAction.Change, type: PermissionType.MailRule }" class="btn btn-sm btn-outline-danger" type="button" (click)="deleteMailRule(rule)" i18n>Delete</button>
                      </div>
=======
                </div>
              </li>

              <div *ngIf="mailAccounts.length === 0" i18n>No mail accounts defined.</div>
          </ul>

          <h4 class="mt-4">
            <ng-container i18n>Mail rules</ng-container>
            <button type="button" class="btn btn-sm btn-primary ms-4" (click)="editMailRule()">
              <svg class="sidebaricon me-1" fill="currentColor">
                <use xlink:href="assets/bootstrap-icons.svg#plus-circle" />
              </svg>
              <ng-container i18n>Add Rule</ng-container>
            </button>
          </h4>
          <ul class="list-group" formGroupName="mailRules">

              <li class="list-group-item">
                <div class="row">
                  <div class="col" i18n>Name</div>
                  <div class="col" i18n>Account</div>
                  <div class="col" i18n>Actions</div>
                </div>
              </li>

              <li *ngFor="let rule of mailRules" class="list-group-item" [formGroupName]="rule.id">
                <div class="row">
                  <div class="col d-flex align-items-center"><button class="btn btn-link p-0" type="button" (click)="editMailRule(rule)">{{rule.name}}</button></div>
                  <div class="col d-flex align-items-center">{{(mailAccountService.getCached(rule.account) | async)?.name}}</div>
                  <div class="col">
                    <div class="btn-group">
                      <button class="btn btn-sm btn-primary" type="button" (click)="editMailRule(rule)" i18n>Edit</button>
                      <button class="btn btn-sm btn-outline-danger" type="button" (click)="deleteMailRule(rule)" i18n>Delete</button>
>>>>>>> 3bd22f0b
                    </div>
                  </div>
                </li>

<<<<<<< HEAD
                <div *ngIf="mailRules.length == 0" i18n>No mail rules defined.</div>
            </ul>
          </ng-container>
=======
              <div *ngIf="mailRules.length === 0" i18n>No mail rules defined.</div>
          </ul>
>>>>>>> 3bd22f0b
        </ng-container>

        <div *ngIf="!mailAccounts || !mailRules">
          <div class="spinner-border spinner-border-sm fw-normal ms-2 me-auto" role="status"></div>
          <div class="visually-hidden" i18n>Loading...</div>
        </div>

      </ng-template>
    </li>

    <li [ngbNavItem]="SettingsNavIDs.UsersGroups" *ifPermissions="{ action: PermissionAction.Add, type: PermissionType.User }" (mouseover)="maybeInitializeTab(SettingsNavIDs.UsersGroups)" (focusin)="maybeInitializeTab(SettingsNavIDs.UsersGroups)">
      <a ngbNavLink i18n>Users & Groups</a>
      <ng-template ngbNavContent>

      <ng-container *ngIf="users && groups">
        <h4 class="d-flex">
          <ng-container i18n>Users</ng-container>
          <button type="button" class="btn btn-sm btn-primary ms-4" (click)="editUser()">
            <svg class="sidebaricon me-1" fill="currentColor">
              <use xlink:href="assets/bootstrap-icons.svg#plus-circle" />
            </svg>
            <ng-container i18n>Add User</ng-container>
          </button>
        </h4>
        <ul class="list-group" formGroupName="usersGroup">

          <li class="list-group-item">
            <div class="row">
              <div class="col" i18n>Username</div>
              <div class="col" i18n>Name</div>
              <div class="col" i18n>Groups</div>
              <div class="col" i18n>Actions</div>
            </div>
          </li>

          <li *ngFor="let user of users" class="list-group-item" [formGroupName]="user.id">
            <div class="row">
              <div class="col d-flex align-items-center"><button class="btn btn-link p-0" type="button" (click)="editUser(user)">{{user.username}}</button></div>
              <div class="col d-flex align-items-center">{{user.first_name}} {{user.last_name}}</div>
              <div class="col d-flex align-items-center">{{user.groups?.map(getGroupName, this).join(', ')}}</div>
              <div class="col">
                <div class="btn-group">
                  <button class="btn btn-sm btn-primary" type="button" (click)="editUser(user)" i18n>Edit</button>
                  <button class="btn btn-sm btn-outline-danger" type="button" (click)="deleteUser(user)" i18n>Delete</button>
                </div>
              </div>
            </div>
          </li>
        </ul>

        <h4 class="mt-4 d-flex">
          <ng-container i18n>Groups</ng-container>
          <button type="button" class="btn btn-sm btn-primary ms-4" (click)="editGroup()">
            <svg class="sidebaricon me-1" fill="currentColor">
              <use xlink:href="assets/bootstrap-icons.svg#plus-circle" />
            </svg>
            <ng-container i18n>Add Group</ng-container>
          </button>
        </h4>
        <ul *ngIf="groups.length > 0" class="list-group" formGroupName="groupsGroup">

          <li class="list-group-item">
            <div class="row">
              <div class="col" i18n>Name</div>
              <div class="col"></div>
              <div class="col"></div>
              <div class="col" i18n>Actions</div>
            </div>
          </li>

          <li *ngFor="let group of groups" class="list-group-item" [formGroupName]="group.id">
            <div class="row">
              <div class="col d-flex align-items-center"><button class="btn btn-link p-0" type="button" (click)="editGroup(group)">{{group.name}}</button></div>
              <div class="col"></div>
              <div class="col"></div>
              <div class="col">
                <div class="btn-group">
                  <button class="btn btn-sm btn-primary" type="button" (click)="editGroup(group)" i18n>Edit</button>
                  <button class="btn btn-sm btn-outline-danger" type="button" (click)="deleteGroup(group)" i18n>Delete</button>
                </div>
              </div>
            </div>
          </li>
        </ul>

        <div *ngIf="groups.length == 0">No groups defined</div>
      </ng-container>

      <div *ngIf="!users || !groups">
        <div class="spinner-border spinner-border-sm fw-normal ms-2 me-auto" role="status"></div>
        <div class="visually-hidden" i18n>Loading...</div>
      </div>

      </ng-template>
    </li>
  </ul>

  <div [ngbNavOutlet]="nav" class="border-start border-end border-bottom p-3 mb-3 shadow-sm"></div>

<<<<<<< HEAD
  <button type="submit" class="btn btn-primary mb-2" *ifPermissions="{ action: PermissionAction.Change, type: PermissionType.UISettings }" [disabled]="!(isDirty$ | async)" i18n>Save</button>
=======
  <button type="submit" class="btn btn-primary mb-2" [disabled]="(isDirty$ | async) === false" i18n>Save</button>
>>>>>>> 3bd22f0b
</form><|MERGE_RESOLUTION|>--- conflicted
+++ resolved
@@ -263,10 +263,9 @@
                       </div>
                     </div>
                   </div>
-<<<<<<< HEAD
                 </li>
 
-                <div *ngIf="mailAccounts.length == 0" i18n>No mail accounts defined.</div>
+                <div *ngIf="mailAccounts.length === 0" i18n>No mail accounts defined.</div>
             </ul>
           </ng-container>
 
@@ -299,53 +298,13 @@
                         <button *ifPermissions="{ action: PermissionAction.Change, type: PermissionType.MailRule }" class="btn btn-sm btn-primary" type="button" (click)="editMailRule(rule)" i18n>Edit</button>
                         <button *ifPermissions="{ action: PermissionAction.Change, type: PermissionType.MailRule }" class="btn btn-sm btn-outline-danger" type="button" (click)="deleteMailRule(rule)" i18n>Delete</button>
                       </div>
-=======
-                </div>
-              </li>
-
-              <div *ngIf="mailAccounts.length === 0" i18n>No mail accounts defined.</div>
-          </ul>
-
-          <h4 class="mt-4">
-            <ng-container i18n>Mail rules</ng-container>
-            <button type="button" class="btn btn-sm btn-primary ms-4" (click)="editMailRule()">
-              <svg class="sidebaricon me-1" fill="currentColor">
-                <use xlink:href="assets/bootstrap-icons.svg#plus-circle" />
-              </svg>
-              <ng-container i18n>Add Rule</ng-container>
-            </button>
-          </h4>
-          <ul class="list-group" formGroupName="mailRules">
-
-              <li class="list-group-item">
-                <div class="row">
-                  <div class="col" i18n>Name</div>
-                  <div class="col" i18n>Account</div>
-                  <div class="col" i18n>Actions</div>
-                </div>
-              </li>
-
-              <li *ngFor="let rule of mailRules" class="list-group-item" [formGroupName]="rule.id">
-                <div class="row">
-                  <div class="col d-flex align-items-center"><button class="btn btn-link p-0" type="button" (click)="editMailRule(rule)">{{rule.name}}</button></div>
-                  <div class="col d-flex align-items-center">{{(mailAccountService.getCached(rule.account) | async)?.name}}</div>
-                  <div class="col">
-                    <div class="btn-group">
-                      <button class="btn btn-sm btn-primary" type="button" (click)="editMailRule(rule)" i18n>Edit</button>
-                      <button class="btn btn-sm btn-outline-danger" type="button" (click)="deleteMailRule(rule)" i18n>Delete</button>
->>>>>>> 3bd22f0b
                     </div>
                   </div>
                 </li>
 
-<<<<<<< HEAD
-                <div *ngIf="mailRules.length == 0" i18n>No mail rules defined.</div>
+                <div *ngIf="mailRules.length === 0" i18n>No mail rules defined.</div>
             </ul>
           </ng-container>
-=======
-              <div *ngIf="mailRules.length === 0" i18n>No mail rules defined.</div>
-          </ul>
->>>>>>> 3bd22f0b
         </ng-container>
 
         <div *ngIf="!mailAccounts || !mailRules">
@@ -445,9 +404,5 @@
 
   <div [ngbNavOutlet]="nav" class="border-start border-end border-bottom p-3 mb-3 shadow-sm"></div>
 
-<<<<<<< HEAD
-  <button type="submit" class="btn btn-primary mb-2" *ifPermissions="{ action: PermissionAction.Change, type: PermissionType.UISettings }" [disabled]="!(isDirty$ | async)" i18n>Save</button>
-=======
-  <button type="submit" class="btn btn-primary mb-2" [disabled]="(isDirty$ | async) === false" i18n>Save</button>
->>>>>>> 3bd22f0b
+  <button type="submit" class="btn btn-primary mb-2" *ifPermissions="{ action: PermissionAction.Change, type: PermissionType.UISettings }" [disabled]="(isDirty$ | async) === false" i18n>Save</button>
 </form>