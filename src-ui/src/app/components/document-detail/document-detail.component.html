--- conflicted
+++ resolved
@@ -142,13 +142,7 @@
         </form>
     </div>
 
-<<<<<<< HEAD
     <div class="col-md-6 col-xl-8 mb-3 d-none d-md-block" #pdfPreview>
-      <div class="pdf-viewer-container" *ngIf="getContentType() == 'application/pdf'">
-        <pdf-viewer [src]="previewUrl" [original-size]="false" [show-borders]="true"></pdf-viewer>
-      </div>
-=======
-    <div class="col-md-6 col-xl-8 mb-3">
         <ng-container *ngIf="getContentType() == 'application/pdf'">
             <div class="preview-sticky pdf-viewer-container" *ngIf="!useNativePdfViewer ; else nativePdfViewer">
                 <pdf-viewer [src]="previewUrl" [original-size]="false" [show-borders]="true" [show-all]="true" [(page)]="previewCurrentPage" [render-text-mode]="2" (after-load-complete)="pdfPreviewLoaded($event)"></pdf-viewer>
@@ -161,6 +155,5 @@
             <object [data]="previewUrl | safe" type="text/plain" class="preview-sticky" width="100%"></object>
         </ng-container>
 
->>>>>>> 7bc8325d
     </div>
 </div>